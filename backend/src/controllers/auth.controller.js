const AuthService = require('../services/auth.service');
const logger = require('../utils/logger');

class AuthController {
  constructor() {
    this.authService = new AuthService();
    // this.register = this.register.bind(this);
  }

  /**
   * Register a new organization admin
   */


  async register(req, res, next) {
    try {
<<<<<<< HEAD
      // Validate request body
      const validationResult = validateRegistration(req.body);
      if (!validationResult.success) {
        return res.status(400).json({ error: validationResult.errors });
      }

      // Extract data from request body
=======
>>>>>>> 13efa0c7
      const { organization, admin, plan } = req.body;

      // Call service to register organization and admin
      const result = await this.authService.registerOrganization(organization, admin, plan);
<<<<<<< HEAD

      // Log success and return response
=======
>>>>>>> 13efa0c7
      logger.info(`Organization registered successfully: ${organization.name}`);
      res.status(201).json(result);
    } catch (error) {
      // Log error and pass to error middleware
      logger.error(`Registration failed: ${error.message}`);
      next(error);
    }
  }
  
  // async register(req, res, next) {
  //   try {
  //     const validationResult = validateRegistration(req.body);
  //     if (!validationResult.success) {
  //       return res.status(400).json({ error: validationResult.errors });
  //     }

  //     const { organization, admin, plan } = req.body;
  //     const result = await this.authService.registerOrganization(organization, admin, plan);
      
  //     logger.info(`Organization registered successfully: ${organization.name}`);
  //     res.status(201).json(result);
  //   } catch (error) {
  //     logger.error(`Registration failed: ${error.message}`);
  //     next(error);
  //   }
  // }

  // register = async (req, res, next) => {
  //   try {
  //     const validationResult = validateRegistration(req.body);
  //     if (!validationResult.success) {
  //       return res.status(400).json({ error: validationResult.errors });
  //     }

  //     const { organization, admin, plan } = req.body;
  //     const result = await this.authService.registerOrganization(organization, admin, plan);
      
  //     logger.info(`Organization registered successfully: ${organization.name}`);
  //     res.status(201).json(result);
  //   } catch (error) {
  //     logger.error(`Registration failed: ${error.message}`);
  //     next(error);
  //   }
  // };

  /**
   * Login user
   */
  async login(req, res, next) {
    try {
      const { email, password } = req.body;
      
      // Collect request information for login tracking
      const requestInfo = {
        ip: req.ip || req.connection.remoteAddress,
        userAgent: req.headers['user-agent']
      };
      
      const result = await this.authService.login(email, password, requestInfo);
      logger.info(`User logged in successfully: ${email}`);
      res.json(result);
    } catch (error) {
      logger.error(`Login failed: ${error.message}`);
      next(error);
    }
  }

  /**
   * Verify 2FA token
   */
  async verify2FA(req, res, next) {
    try {
      const { userId, token } = req.body;
      
      // Collect request information for login tracking
      const requestInfo = {
        ip: req.ip || req.connection.remoteAddress,
        userAgent: req.headers['user-agent']
      };
      
      const result = await this.authService.verify2FA(userId, token, requestInfo);
      logger.info(`2FA verification successful for user: ${userId}`);
      res.json(result);
    } catch (error) {
      logger.error(`2FA verification failed: ${error.message}`);
      next(error);
    }
  }

  /**
   * Request password reset
   */
  async forgotPassword(req, res, next) {
    try {
      const { email } = req.body;
      await this.authService.requestPasswordReset(email);
      logger.info(`Password reset requested for: ${email}`);
      res.json({ message: 'Password reset email sent' });
    } catch (error) {
      logger.error(`Password reset request failed: ${error.message}`);
      next(error);
    }
  }

  /**
   * Reset password with token
   */
  async resetPassword(req, res, next) {
    try {
      const { token, newPassword } = req.body;
      await this.authService.resetPassword(token, newPassword);
      logger.info('Password reset successful');
      res.json({ message: 'Password reset successful' });
    } catch (error) {
      logger.error(`Password reset failed: ${error.message}`);
      next(error);
    }
  }

  /**
   * Logout user
   */
  async logout(req, res, next) {
    try {
      const { userId } = req.user;
      const refreshToken = req.body.refreshToken || 
                          req.headers['x-refresh-token'];
                          
      await this.authService.logout(userId, refreshToken);
      logger.info(`User logged out: ${userId}`);
      res.json({ message: 'Logged out successfully' });
    } catch (error) {
      logger.error(`Logout failed: ${error.message}`);
      next(error);
    }
  }

  /**
   * Refresh access token
   */
  async refreshToken(req, res, next) {
    try {
      const refreshToken = req.body.refreshToken || 
                          req.headers['x-refresh-token'];
                          
      const result = await this.authService.refreshToken(refreshToken);
      logger.info('Token refreshed successfully');
      res.json(result);
    } catch (error) {
      logger.error(`Token refresh failed: ${error.message}`);
      next(error);
    }
  }
}

<<<<<<< HEAD
module.exports = AuthController;
=======
// Create a single instance of the controller
const authController = new AuthController();

// Export the controller instance with bound methods
module.exports = {
  register: authController.register.bind(authController),
  login: authController.login.bind(authController),
  verify2FA: authController.verify2FA.bind(authController),
  forgotPassword: authController.forgotPassword.bind(authController),
  resetPassword: authController.resetPassword.bind(authController),
  logout: authController.logout.bind(authController),
  refreshToken: authController.refreshToken.bind(authController)
};
>>>>>>> 13efa0c7
<|MERGE_RESOLUTION|>--- conflicted
+++ resolved
@@ -14,7 +14,7 @@
 
   async register(req, res, next) {
     try {
-<<<<<<< HEAD
+
       // Validate request body
       const validationResult = validateRegistration(req.body);
       if (!validationResult.success) {
@@ -22,17 +22,9 @@
       }
 
       // Extract data from request body
-=======
->>>>>>> 13efa0c7
-      const { organization, admin, plan } = req.body;
 
-      // Call service to register organization and admin
-      const result = await this.authService.registerOrganization(organization, admin, plan);
-<<<<<<< HEAD
 
       // Log success and return response
-=======
->>>>>>> 13efa0c7
       logger.info(`Organization registered successfully: ${organization.name}`);
       res.status(201).json(result);
     } catch (error) {
@@ -188,20 +180,5 @@
   }
 }
 
-<<<<<<< HEAD
+
 module.exports = AuthController;
-=======
-// Create a single instance of the controller
-const authController = new AuthController();
-
-// Export the controller instance with bound methods
-module.exports = {
-  register: authController.register.bind(authController),
-  login: authController.login.bind(authController),
-  verify2FA: authController.verify2FA.bind(authController),
-  forgotPassword: authController.forgotPassword.bind(authController),
-  resetPassword: authController.resetPassword.bind(authController),
-  logout: authController.logout.bind(authController),
-  refreshToken: authController.refreshToken.bind(authController)
-};
->>>>>>> 13efa0c7
