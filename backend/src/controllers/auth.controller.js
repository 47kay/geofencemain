const AuthService = require('../services/auth.service');
<<<<<<< HEAD
const { validateRegistration } = require('../utils/validation');
=======
>>>>>>> edc5c13f
const logger = require('../utils/logger');

class AuthController {
  constructor() {
    this.authService = new AuthService();
    logger.info('AuthController constructed, authService:', !!this.authService);
  
  }

  /**
   * Register a new organization admin
   */


  async register(req, res, next) {
    try {

      // Validate request body
      const validationResult = validateRegistration(req.body);
      if (!validationResult.success) {
        return res.status(400).json({ error: validationResult.errors });
      }

      // Extract data from request body


      // Log success and return response
      logger.info(`Organization registered successfully: ${organization.name}`);
      res.status(201).json(result);
    } catch (error) {
      // Log error and pass to error middleware
      logger.error(`Registration failed: ${error.message}`);
      next(error);
    }
  }



  /**
   * Login user
   */
<<<<<<< HEAD


  // src/controllers/auth.controller.js
async login(req, res, next) {
  try {
    logger.info('Login called, req.body.email: ' + req.body.email); // String concat
    logger.info('Login called, this:', this);
    logger.info('Login called, this.authService: ' + !!this.authService);
    const { email, password } = req.body;
    logger.info('Login called, extracted email: ' + email);
    const result = await this.authService.login(email, password);
    logger.info('Login result:', result);
    logger.info('User logged in successfully: ' + email);
    res.json(result);
  } catch (error) {
    logger.error('Login failed: ' + error.message);
    next(error);
=======
  async login(req, res, next) {
    try {
      const { email, password } = req.body;
      
      // Collect request information for login tracking
      const requestInfo = {
        ip: req.ip || req.connection.remoteAddress,
        userAgent: req.headers['user-agent']
      };
      
      const result = await this.authService.login(email, password, requestInfo);
      logger.info(`User logged in successfully: ${email}`);
      res.json(result);
    } catch (error) {
      logger.error(`Login failed: ${error.message}`);
      next(error);
    }
>>>>>>> edc5c13f
  }
}

  /**
   * Verify 2FA token
   */
  async verify2FA(req, res, next) {
    try {
      const { userId, token } = req.body;
      
      // Collect request information for login tracking
      const requestInfo = {
        ip: req.ip || req.connection.remoteAddress,
        userAgent: req.headers['user-agent']
      };
      
      const result = await this.authService.verify2FA(userId, token, requestInfo);
      logger.info(`2FA verification successful for user: ${userId}`);
      res.json(result);
    } catch (error) {
      logger.error(`2FA verification failed: ${error.message}`);
      next(error);
    }
  }

  /**
   * Request password reset
   */
  async forgotPassword(req, res, next) {
    try {
      const { email } = req.body;
      await this.authService.requestPasswordReset(email);
      logger.info(`Password reset requested for: ${email}`);
      res.json({ message: 'Password reset email sent' });
    } catch (error) {
      logger.error(`Password reset request failed: ${error.message}`);
      next(error);
    }
  }

  /**
   * Reset password with token
   */
  async resetPassword(req, res, next) {
    try {
      const { token, newPassword } = req.body;
      await this.authService.resetPassword(token, newPassword);
      logger.info('Password reset successful');
      res.json({ message: 'Password reset successful' });
    } catch (error) {
      logger.error(`Password reset failed: ${error.message}`);
      next(error);
    }
  }

  /**
   * Logout user
   */
  async logout(req, res, next) {
    try {
      const { userId } = req.user;
<<<<<<< HEAD
      const { refreshToken } = req.body;
      await this.authService.logout(userId, refreshToken || null);
      
      logger.info('User logged out: ' + userId);
=======
      const refreshToken = req.body.refreshToken || 
                          req.headers['x-refresh-token'];
                          
      await this.authService.logout(userId, refreshToken);
      logger.info(`User logged out: ${userId}`);
>>>>>>> edc5c13f
      res.json({ message: 'Logged out successfully' });
    } catch (error) {
      logger.error(`Logout failed: ${error.message}`);
      next(error);
    }
  }

  /**
   * Refresh access token
   */
  async refreshToken(req, res, next) {
    try {
      const refreshToken = req.body.refreshToken || 
                          req.headers['x-refresh-token'];
                          
      const result = await this.authService.refreshToken(refreshToken);
      logger.info('Token refreshed successfully');
      res.json(result);
    } catch (error) {
      logger.error(`Token refresh failed: ${error.message}`);
      next(error);
    }
  }
}


module.exports = AuthController;
<|MERGE_RESOLUTION|>--- conflicted
+++ resolved
@@ -1,8 +1,7 @@
 const AuthService = require('../services/auth.service');
-<<<<<<< HEAD
+
 const { validateRegistration } = require('../utils/validation');
-=======
->>>>>>> edc5c13f
+
 const logger = require('../utils/logger');
 
 class AuthController {
@@ -44,7 +43,7 @@
   /**
    * Login user
    */
-<<<<<<< HEAD
+
 
 
   // src/controllers/auth.controller.js
@@ -62,25 +61,7 @@
   } catch (error) {
     logger.error('Login failed: ' + error.message);
     next(error);
-=======
-  async login(req, res, next) {
-    try {
-      const { email, password } = req.body;
-      
-      // Collect request information for login tracking
-      const requestInfo = {
-        ip: req.ip || req.connection.remoteAddress,
-        userAgent: req.headers['user-agent']
-      };
-      
-      const result = await this.authService.login(email, password, requestInfo);
-      logger.info(`User logged in successfully: ${email}`);
-      res.json(result);
-    } catch (error) {
-      logger.error(`Login failed: ${error.message}`);
-      next(error);
-    }
->>>>>>> edc5c13f
+
   }
 }
 
@@ -142,18 +123,12 @@
   async logout(req, res, next) {
     try {
       const { userId } = req.user;
-<<<<<<< HEAD
+
       const { refreshToken } = req.body;
       await this.authService.logout(userId, refreshToken || null);
       
       logger.info('User logged out: ' + userId);
-=======
-      const refreshToken = req.body.refreshToken || 
-                          req.headers['x-refresh-token'];
-                          
-      await this.authService.logout(userId, refreshToken);
-      logger.info(`User logged out: ${userId}`);
->>>>>>> edc5c13f
+
       res.json({ message: 'Logged out successfully' });
     } catch (error) {
       logger.error(`Logout failed: ${error.message}`);
