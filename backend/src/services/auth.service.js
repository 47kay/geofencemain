--- conflicted
+++ resolved
@@ -4,7 +4,7 @@
 const mongoose = require('mongoose');
 const User = require('../models/user.model');
 const Organization = require('../models/organization.model');
-<<<<<<< HEAD
+
 const { UnauthorizedError, NotFoundError } = require('../utils/errors');
 const config = require('../config/env');
 // const config = require('../config/auth');
@@ -17,19 +17,14 @@
     console.log(`[STUB] Sending verification email to ${email} with token ${token}`);
   }
 }
-=======
-const { UnauthorizedError, NotFoundError, ConflictError } = require('../utils/errors');
-const config = require('../config/auth');
-const NotificationService = require('./notification.service');
-const mongoose = require('mongoose');
->>>>>>> 13efa0c7
+
 
 class AuthService {
   constructor() {
     this.notificationService = new NotificationService();
   }
 
-<<<<<<< HEAD
+
 
 
   async registerOrganization(organizationData, adminData, planData) {
@@ -87,100 +82,13 @@
 
       // Step 7: Generate auth tokens (outside transaction)
       const tokens = await this.generateAuthTokens(admin);
-=======
-  /**
-   * Register a new organization and admin user
-   */
-  async registerOrganization(organizationData, adminData, planData) {
-    try {
-      // Check if organization already exists
-      const existingOrg = await Organization.findOne({ 'contact.email': organizationData.contact.email });
-      if (existingOrg) {
-        throw new ConflictError('Organization with this email already exists');
-      }
-
-      // Check if admin user already exists
-      const existingUser = await User.findOne({ email: adminData.email });
-      if (existingUser) {
-        throw new ConflictError('User with this email already exists');
-      }
-
-      // Create a temporary ID to use as creator for both organization and user
-      const tempCreatorId = new mongoose.Types.ObjectId();
-      
-      // Create organization with required metadata
-      const organization = new Organization({
-        ...organizationData,
-        subscription: planData,
-        metadata: {
-          createdBy: tempCreatorId, // Using ObjectId instead of string
-          createdAt: new Date()
-        }
-      });
-
-      // Validate organization data before saving
-      const orgValidationError = organization.validateSync();
-      if (orgValidationError) {
-        const fields = Object.keys(orgValidationError.errors).join(', ');
-        throw new Error(`Organization validation failed for fields: ${fields}`);
-      }
-      
-      await organization.save();
-
-      // Create admin user
-      const hashedPassword = await bcrypt.hash(adminData.password, 12);
-      const admin = new User({
-        ...adminData,
-        password: hashedPassword,
-        organization: organization._id,
-        role: 'admin',
-        status: 'active',
-        metadata: {
-          createdBy: tempCreatorId, // Using same ObjectId for consistency
-          createdAt: new Date()
-        }
-      });
-
-      // Validate user data before saving
-      const userValidationError = admin.validateSync();
-      if (userValidationError) {
-        // If user validation fails, delete the created organization
-        await Organization.findByIdAndDelete(organization._id);
-        const fields = Object.keys(userValidationError.errors).join(', ');
-        throw new Error(`User validation failed for fields: ${fields}`);
-      }
-      
-      await admin.save();
-
-      // Update organization to set the real admin as the creator
-      await Organization.findByIdAndUpdate(organization._id, {
-        'metadata.createdBy': admin._id
-      });
-
-      // Generate verification token and send email
-      // const verificationToken = this.generateVerificationToken();
-      const verificationToken = '';
-      
-      // Check if the notification service has the sendVerificationEmail method
-      if (this.notificationService && typeof this.notificationService.sendVerificationEmail === 'function') {
-        await this.notificationService.sendVerificationEmail(
-          admin.email,
-          verificationToken
-        );
-      } else {
-        // Fallback if the method doesn't exist
-        console.log(`Verification token for ${admin.email}: ${verificationToken}`);
-      }
-
-      // Generate auth tokens
-      // const tokens = await this.generateAuthTokens(admin);
-      const tokens = '';
->>>>>>> 13efa0c7
+
+  
 
       return {
         organization,
         admin: { ...admin.toJSON(), password: undefined },
-<<<<<<< HEAD
+
         tokens,
       };
     } catch (error) {
@@ -195,17 +103,8 @@
       if (session) {
         session.endSession();
       }
-=======
-        tokens
-      };
-    } catch (error) {
-      // Make sure we provide detailed error information
-      if (error.name === 'ValidationError') {
-        const fields = Object.keys(error.errors).join(', ');
-        throw new Error(`Validation failed for fields: ${fields}`);
-      }
-      throw error;
->>>>>>> 13efa0c7
+
+
     }
   }
   
@@ -400,7 +299,7 @@
 
 
   async generateAuthTokens(user) {
-<<<<<<< HEAD
+
     console.log('JWT Config in generateAuthTokens:', config.jwt); // Debug log
     if (!config.jwt.secret || !config.jwt.refreshSecret) {
       throw new Error('JWT secrets are not configured');
@@ -408,15 +307,8 @@
 
     const accessToken = jwt.sign(
       { userId: user._id, organizationId: user.organization, role: user.role },
-=======
-    // Generate access token
-    const accessToken = jwt.sign(
-      {
-        userId: user._id,
-        organizationId: user.organization,
-        role: user.role
-      },
->>>>>>> 13efa0c7
+
+
       config.jwt.secret,
       { expiresIn: config.jwt.expiresIn }
     );
@@ -459,27 +351,14 @@
       { expiresIn: config.jwt.refreshExpiresIn }
     );
 
-<<<<<<< HEAD
+
     user.tokens = user.tokens || [];
     user.tokens.push({
       token: refreshToken,
       type: 'refresh',
       expiresAt: new Date(Date.now() + 7 * 24 * 60 * 60 * 1000), // 7 days
-=======
-    // Calculate expiration date as a proper Date object
-    const expiresAt = new Date(Date.now() + (refreshExpiresInSeconds * 1000));
-
-    // Initialize tokens array if it doesn't exist
-    if (!user.tokens) {
-      user.tokens = [];
-    }
-
-    // Save refresh token
-    user.tokens.push({
-      token: refreshToken,
-      type: 'refresh',
-      expiresAt: expiresAt
->>>>>>> 13efa0c7
+
+ 
     });
 
     await user.save();
